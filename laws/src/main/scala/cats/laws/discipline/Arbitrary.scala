--- conflicted
+++ resolved
@@ -108,10 +108,9 @@
   implicit def partialFunctionArbitrary[A, B](implicit F: Arbitrary[A => Option[B]]): Arbitrary[PartialFunction[A, B]] =
     Arbitrary(F.arbitrary.map(Function.unlift))
 
-<<<<<<< HEAD
   implicit def thunkArbitrary[A](implicit F: Arbitrary[A]): Arbitrary[() => A] =
     Arbitrary(F.arbitrary.map(a => () => a))
-=======
+
   implicit def coproductArbitrary[F[_], G[_], A](implicit F: Arbitrary[F[A]], G: Arbitrary[G[A]]): Arbitrary[Coproduct[F, G, A]] =
     Arbitrary(Gen.oneOf(
       F.arbitrary.map(Coproduct.leftc[F, G, A]),
@@ -125,5 +124,4 @@
 private[discipline] sealed trait ArbitraryInstances0 {
   implicit def writerTArbitrary[F[_], L, V](implicit F: Arbitrary[F[(L, V)]]): Arbitrary[WriterT[F, L, V]] =
     Arbitrary(F.arbitrary.map(WriterT(_)))
->>>>>>> 987727c6
 }