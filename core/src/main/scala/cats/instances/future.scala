--- conflicted
+++ resolved
@@ -21,13 +21,15 @@
       override def handleError[A](fea: Future[A])(f: Throwable => A): Future[A] =
         fea.recover { case t => f(t) }
       override def attempt[A](fa: Future[A]): Future[Either[Throwable, A]] =
-<<<<<<< HEAD
-        fa.transformWith(r => Future.successful(
-          r match {
-            case Success(a) => Right(a)
-            case Failure(e) => Left(e)
-          }
-        ))
+        fa.transformWith(
+          r =>
+            Future.successful(
+              r match {
+                case Success(a) => Right(a)
+                case Failure(e) => Left(e)
+              }
+            )
+        )
       override def redeemWith[A, B](fa: Future[A])(recover: Throwable => Future[B], bind: A => Future[B]): Future[B] =
         fa.transformWith {
           case Success(a) => bind(a)
@@ -43,20 +45,6 @@
         Future(a)
       override def catchNonFatalEval[A](a: Eval[A])(implicit ev: Throwable <:< Throwable): Future[A] =
         Future(a.value)
-=======
-        (fa.map(a => Right[Throwable, A](a))).recover { case NonFatal(t) => Left(t) }
-
-      override def recover[A](fa: Future[A])(pf: PartialFunction[Throwable, A]): Future[A] = fa.recover(pf)
-
-      override def recoverWith[A](fa: Future[A])(pf: PartialFunction[Throwable, Future[A]]): Future[A] =
-        fa.recoverWith(pf)
-
-      override def map[A, B](fa: Future[A])(f: A => B): Future[B] = fa.map(f)
-
-      override def catchNonFatal[A](a: => A)(implicit ev: Throwable <:< Throwable): Future[A] = Future(a)
-
-      override def catchNonFatalEval[A](a: Eval[A])(implicit ev: Throwable <:< Throwable): Future[A] = Future(a.value)
->>>>>>> ffded4be
     }
 }
 
