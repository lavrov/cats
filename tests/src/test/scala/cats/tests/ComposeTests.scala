--- conflicted
+++ resolved
@@ -2,12 +2,7 @@
 package tests
 
 import cats.data.{ NonEmptyList, NonEmptyVector, OneAnd }
-<<<<<<< HEAD
-import cats.laws.discipline.{ AlternativeTests, ApplicativeTests, FoldableTests, MonoidKTests, MonoidalTests, SemigroupKTests }
-import cats.laws.discipline.{ arbitrary, eq }, arbitrary._, eq._
-=======
-import cats.laws.discipline.{ ApplicativeTests, FoldableTests, CartesianTests, SemigroupKTests, arbitrary, eq }, arbitrary._, eq._
->>>>>>> 7c9c2097
+import cats.laws.discipline.{ AlternativeTests, ApplicativeTests, FoldableTests, CartesianTests, MonoidKTests, SemigroupKTests, arbitrary, eq }, arbitrary._, eq._
 import org.scalacheck.Arbitrary
 
 class ComposeTests extends CatsSuite {
@@ -21,7 +16,7 @@
     // Alternative composition
 
     implicit val alternativeListVector: Alternative[Lambda[A => List[Vector[A]]]] = Alternative[List] compose Alternative[Vector]
-    implicit val iso = MonoidalTests.Isomorphisms.invariant[Lambda[A => List[Vector[A]]]]
+    implicit val iso = CartesianTests.Isomorphisms.invariant[Lambda[A => List[Vector[A]]]]
 
     checkAll("Alternative[Lambda[A => List[Vector[A]]]]", AlternativeTests[Lambda[A => List[Vector[A]]]].alternative[Int, Int, Int])
   }
